#    @WARNING1@
#    @WARNING2@
#===============================================================================
# FILE: Makeoptions.in
#
# PURPOSE: Template for src/Makeoptions.  When 'configure' is run, a new
# Makeoptions will be created (overwriting the last) from this template.
#
# TO BY-PASS CONFIGURE: copy this file into Makeoptions, and edit by hand to
#   set the appropriate object files, compiler options, and library paths.
#
#-------------------  macro definitions  ---------------------------------------

MACHINE = default

#-------------------  default definitions  -------------------------------------

CC  = @CC@
LDR = @CC@
OPT = @COMPILER_OPTS@
CUSTLIBS =
MPIINC =
MPILIB =
FFTWLIB =
FFTWINC =
BLOCKINC = 
BLOCKLIB = 
CUSTLIBS = -ldl -lm

MATRIXLIB =
MATRIXINC =
ifeq (@MATRIX_LIBRARY@,MATRIX_LIS)
ifeq (@MPI_MODE@,MPI_PARALLEL)
MATRIXLIB = -L/u/yanfei/Tools/Lis_MPI/lib/ -llis
MATRIXINC = -I/u/yanfei/Tools/Lis_MPI/include
else
MATRIXLIB = -L/u/yanfei/Tools/Lis/lib/ -llis
MATRIXINC = -I/u/yanfei/Tools/Lis/include
endif
endif

HYPRELIB = 
HYPREINC =

ifeq (@MATRIX_LIBRARY@,MATRIX_HYPRE)
HYPRELIB = -L/u/yanfei/Tools/Hypre/lib -lHYPRE
HYPREINC = -I/u/yanfei/Tools/Hypre/include
endif

ifeq (@FFT_MODE@,FFT_ENABLED)
  BLOCKINC = -I fftsrc
  FFTWLIB = -L/u/yanfei/Tools/FFTW/fftw-3/lib -lfftw3
  FFTWINC = -I/u/yanfei/Tools/FFTW/fftw-3/include
endif






ifeq (@MPI_MODE@,MPI_PARALLEL)
  CC = mpicc 
  LDR = mpicc 
endif

#-------------------  compiler/library definitions  ----------------------------
# select using MACHINE=<name> in command line.  For example
#    ophir> make all MACHINE=ophir
# New machines can be added to ifeq blocks below.

ifeq ($(MACHINE),ophir)
  CC = /usr/peyton/intel/10.0/cce/bin/icc
  LDR = /usr/peyton/intel/10.0/cce/bin/icc
  OPT = @COMPILER_OPTS@ 
  FFTWLIB = -L/scr1/lemaster/fftw-3.1.2/lib -lfftw3
  FFTWINC = -I/scr1/lemaster/fftw-3.1.2/include
else
ifeq ($(MACHINE),peyton-mpi)
  CC  = /usr/peyton/openmpi/bin/mpicc
  LDR = /usr/peyton/openmpi/bin/mpicc
  OPT = -O3 
  MPIINC = -I/usr/peyton/openmpi/include
  MPILIB = -L/usr/peyton/openmpi/lib -lmpi
  FFTWLIB = -L/scr0/lemaster/fftw-3.1.2/lib -lfftw3
  FFTWINC = -I/scr0/lemaster/fftw-3.1.2/include
else
ifeq ($(MACHINE),artemis)
  CC  = mpicc
  LDR = mpicc
  OPT = -O3 -xW -ipo -i-static
  MPIINC =
  MPILIB = -lmpi
  FFTWLIB = -L/opt/fftw3/lib64 -lfftw3
  FFTWINC = -I/opt/fftw3/include
else
ifeq ($(MACHINE),adroit)
  CC  = mpicc
  LDR = mpicc
  OPT = -O3 -xW -ipo -i-static 
  MPIINC =
  MPILIB = -lmpi
  FFTWLIB = -L/opt/fftw3/lib64 -lfftw3
  FFTWINC = -I/opt/fftw3/include
else
ifeq ($(MACHINE),aether)
  CC  = mpicc
  LDR = mpicc
  OPT = -O3
  MPIINC = -I~/lam-7.1.4/include
  MPILIB = -L~/lam-7.1.4/lib
else
ifeq ($(MACHINE),zenith)
  CC  = mpicc
  LDR = mpicc
  OPT = -O3
  MPIINC = -I/opt/mpich2/intel/include
  MPILIB = -L/opt/mpich2/intel/lib -lmpich
  FFTWLIB = -L/usr/local/fftw3 -lfftw3
  FFTWINC = -I/usr/local/fftw3
else
ifeq ($(MACHINE),macosx)
  CC = gcc
  LDR = gcc
  OPT = -O3 
  FFTWLIB = -L/opt/local/lib -lfftw3
  FFTWINC = -I/opt/local/include
else
ifeq ($(MACHINE),sunnyvale)
  CC  = mpicc	
  LDR = mpicc
  OPT = -O3 -xW -ipo -i-static
  MPIINC = 
  MPILIB = -lmpi
else
  abort Unsupported MACHINE=$(MACHINE)
endif
endif
endif
endif
endif
endif
<<<<<<< HEAD
endif
=======
>>>>>>> 03bcb491

ifeq (@MPI_MODE@,NO_MPI_PARALLEL)
  MPIINC = 
  MPILIB = 
endif
ifeq (@FFT_MODE@,NO_FFT)
  FFTWINC = 
  FFTWLIB = 
endif

CFLAGS = $(OPT) $(BLOCKINC) $(MPIINC) $(FFTWINC) $(MATRIXINC) $(HYPREINC)
LIB = $(MATRIXLIB) $(BLOCKLIB) $(MPILIB) $(FFTWLIB) $(CUSTLIBS) $(HYPRELIB)<|MERGE_RESOLUTION|>--- conflicted
+++ resolved
@@ -139,10 +139,8 @@
 endif
 endif
 endif
-<<<<<<< HEAD
 endif
-=======
->>>>>>> 03bcb491
+endif
 
 ifeq (@MPI_MODE@,NO_MPI_PARALLEL)
   MPIINC = 
