#include "copyright.h"
/*============================================================================*/
/*! \file new_dt.c
 *  \brief Computes timestep using CFL condition.
 *
 * PURPOSE: Computes timestep using CFL condition on cell-centered velocities
 *   and sound speed, and Alfven speed from face-centered B, across all Grids
 *   being updated on this processor.  With MPI parallel jobs, also finds
 *   minimum dt across all processors.
 *
 * For special relativity, the time step limit is just (1/dx), since the fastest
 * wave speed is never larger than c=1.
 *
 * For radiation code, effective sound/Alfven speed is also included 
 * A CFL condition is also applied using particle velocities if PARTICLES is
 * defined.
 *
 * CONTAINS PUBLIC FUNCTIONS: 
 * - new_dt() - computes dt						      */
/*============================================================================*/

#include <stdio.h>
#include <math.h>
#include "defs.h"
#include "athena.h"
#include "globals.h"
#include "prototypes.h"

/*==============================================================================
 * PRIVATE FUNCTION PROTOTYPES:
 *  get_N_STS() - get the number of substeps in a super timestep
 *============================================================================*/
#ifdef STS
int get_N_STS(Real dt_MHD, Real dt_Diff);
#endif

/*----------------------------------------------------------------------------*/
/*! \fn void new_dt(MeshS *pM)
 *  \brief Computes timestep using CFL condition. */ 

void new_dt(MeshS *pM)
{
  GridS *pGrid;
#ifndef SPECIAL_RELATIVITY
  int i,j,k,m;
  Real di,v1,v2,v3,qsq,asq,cf1sq,cf2sq,cf3sq;
#ifdef ADIABATIC
  Real p;
#endif
#if defined(MHD) || defined (RADIATION_MHD)
  Real b1,b2,b3,bsq,tsum,tdif;
#endif /* MHD */
#ifdef PARTICLES
  long q;
#endif /* PARTICLES */
#endif /* SPECIAL RELATIVITY */
#ifdef MPI_PARALLEL
  double dt, my_dt;
  int ierr;
#endif
<<<<<<< HEAD
#if defined(RADIATION_HYDRO) || defined(RADIATION_MHD) 
 Real aeff = 0.0;
 Prim1DS Waeff; 
 Real Bx=0;
 int DIM = 0;
	
	/* Judge the dimension for effective sound speed */
	
	for(i=0;i<3;i++) 
		if(pM->Nx[i] > 1) DIM++;
#endif
	/* radiation hydro and MHD, effective sound speed */
 	

	
=======
#if defined(THERMAL_CONDUCTION) || defined(RESISTIVITY) || defined(VISCOSITY)
  Real diff_dt,max_dti_diff=0.0;
#ifdef STS
  Real nu_sqrt;
#endif
#endif
>>>>>>> 2cdf28d0
  int nl,nd;
  Real max_v1=0.0,max_v2=0.0,max_v3=0.0,max_dti = 0.0;
  Real tlim,old_dt;
#ifdef CYLINDRICAL
  Real x1,x2,x3;
#endif

/* Loop over all Domains with a Grid on this processor -----------------------*/

  for (nl=0; nl<(pM->NLevels); nl++){
  for (nd=0; nd<(pM->DomainsPerLevel[nl]); nd++){

  if (pM->Domain[nl][nd].Grid != NULL) {
    pGrid=(pM->Domain[nl][nd].Grid);

/* Maximum velocity is always c with special relativity */
#ifdef SPECIAL_RELATIVITY
    max_v1 = max_v2 = max_v3 = 1.0;
#else

    for (k=pGrid->ks; k<=pGrid->ke; k++) {
    for (j=pGrid->js; j<=pGrid->je; j++) {
      for (i=pGrid->is; i<=pGrid->ie; i++) {
        di = 1.0/(pGrid->U[k][j][i].d);
        v1 = pGrid->U[k][j][i].M1*di;
        v2 = pGrid->U[k][j][i].M2*di;
        v3 = pGrid->U[k][j][i].M3*di;
        qsq = v1*v1 + v2*v2 + v3*v3;

#ifdef MHD

/* Use maximum of face-centered fields (always larger than cell-centered B) */
        b1 = pGrid->U[k][j][i].B1c 
          + fabs((double)(pGrid->B1i[k][j][i] - pGrid->U[k][j][i].B1c));
        b2 = pGrid->U[k][j][i].B2c 
          + fabs((double)(pGrid->B2i[k][j][i] - pGrid->U[k][j][i].B2c));
        b3 = pGrid->U[k][j][i].B3c 
          + fabs((double)(pGrid->B3i[k][j][i] - pGrid->U[k][j][i].B3c));
        bsq = b1*b1 + b2*b2 + b3*b3;
/* compute sound speed squared */
#ifdef ADIABATIC
        p = MAX(Gamma_1*(pGrid->U[k][j][i].E - 0.5*pGrid->U[k][j][i].d*qsq
                - 0.5*bsq), TINY_NUMBER);

        asq = Gamma*p*di;
#elif defined ISOTHERMAL
        asq = Iso_csound2;
#endif /* EOS */

/* compute fast magnetosonic speed squared in each direction */
        tsum = bsq*di + asq;
        tdif = bsq*di - asq;
        cf1sq = 0.5*(tsum + sqrt(tdif*tdif + 4.0*asq*(b2*b2+b3*b3)*di));
        cf2sq = 0.5*(tsum + sqrt(tdif*tdif + 4.0*asq*(b1*b1+b3*b3)*di));
        cf3sq = 0.5*(tsum + sqrt(tdif*tdif + 4.0*asq*(b1*b1+b2*b2)*di));

#else /* MHD */

/* compute sound speed squared */
#ifdef ADIABATIC
        p = MAX(Gamma_1*(pGrid->U[k][j][i].E - 0.5*pGrid->U[k][j][i].d*qsq),
                TINY_NUMBER);
        asq = Gamma*p*di;
#elif defined ISOTHERMAL
        asq = Iso_csound2;
#endif /* EOS */
/* compute fast magnetosonic speed squared in each direction */
        cf1sq = asq;
        cf2sq = asq;
        cf3sq = asq;

#endif /* MHD */


/****************************************
 * radiation hdyro and MHD part 	*
 ****************************************/


#if defined(RADIATION_HYDRO) || defined(RADIATION_MHD)
	Waeff.d = 1.0/di;
	Waeff.Vx = v1;
	Waeff.Vy = v2;
	Waeff.Vz = v3;
	for(m=0;m<NOPACITY;m++){
		Waeff.Sigma[m] = pGrid->U[k][j][i].Sigma[m];
	}
	Waeff.Er = pGrid->U[k][j][i].Er;
	Waeff.Fr1 = pGrid->U[k][j][i].Fr1;
	Waeff.Fr2 = pGrid->U[k][j][i].Fr2;
	Waeff.Fr3 = pGrid->U[k][j][i].Fr3;
	Waeff.Edd_11 = pGrid->U[k][j][i].Edd_11;
        Waeff.Edd_21 = pGrid->U[k][j][i].Edd_21; 
        Waeff.Edd_22 = pGrid->U[k][j][i].Edd_22;
	Waeff.Edd_31 = pGrid->U[k][j][i].Edd_31;
        Waeff.Edd_32 = pGrid->U[k][j][i].Edd_32; 
        Waeff.Edd_33 = pGrid->U[k][j][i].Edd_33; 

	/* For MHD, pressure is recalculated below */

#ifdef RADIATION_MHD
/* recalculate pressure for MHD */
	/* Use maximum of face-centered fields (always larger than cell-centered B) */
        b1 = pGrid->U[k][j][i].B1c 
          + fabs((double)(pGrid->B1i[k][j][i] - pGrid->U[k][j][i].B1c));
        b2 = pGrid->U[k][j][i].B2c 
          + fabs((double)(pGrid->B2i[k][j][i] - pGrid->U[k][j][i].B2c));
        b3 = pGrid->U[k][j][i].B3c 
          + fabs((double)(pGrid->B3i[k][j][i] - pGrid->U[k][j][i].B3c));
        bsq = b1*b1 + b2*b2 + b3*b3;
	Waeff.P = MAX(Gamma_1*(pGrid->U[k][j][i].E - 0.5*pGrid->U[k][j][i].d*qsq
                - 0.5*bsq), TINY_NUMBER);
#else
	Waeff.P = MAX((Gamma - 1.0) *  (pGrid->U[k][j][i].E - 0.5 * Waeff.d * (v1 * v1 + v2 * v2 + v3 * v3)),TINY_NUMBER);

#endif /* end radiation mhd */

	/* First step, pGrid->dt=0 */
	if(pGrid->dt <= TINY_NUMBER)
	{
		aeff = sqrt(Gamma * Waeff.P / Waeff.d + 4.0 * Prat * Waeff.Er / (9.0 * Waeff.d));
		
	}
	else
	{
        	aeff = eff_sound(Waeff, pGrid->dt,DIM);
	}

	asq = aeff * aeff;

#ifdef RADIATION_MHD
	tsum = bsq*di + asq;
        tdif = bsq*di - asq;
        cf1sq = 0.5*(tsum + sqrt(tdif*tdif + 4.0*asq*(b2*b2+b3*b3)*di));
        cf2sq = 0.5*(tsum + sqrt(tdif*tdif + 4.0*asq*(b1*b1+b3*b3)*di));
        cf3sq = 0.5*(tsum + sqrt(tdif*tdif + 4.0*asq*(b1*b1+b2*b2)*di));
#else /* radiation hydro */
	cf1sq = aeff * aeff;
	cf2sq = aeff * aeff;
	cf3sq = aeff * aeff;
#endif /* End radiation MHD */


#endif /* end radiation hydro and mhd */


/******************************************************************/



/* compute maximum cfl velocity (corresponding to minimum dt) */
        if (pGrid->Nx[0] > 1) {
	   max_v1 = MAX(max_v1,fabs(v1)+sqrt((double)cf1sq));
	}
        if (pGrid->Nx[1] > 1) {
#ifdef CYLINDRICAL
          cc_pos(pGrid,i,j,k,&x1,&x2,&x3);
          max_v2 = MAX(max_v2,(fabs(v2)+sqrt((double)cf2sq))/x1);
#else
          max_v2 = MAX(max_v2,fabs(v2)+sqrt((double)cf2sq));

#endif
	}
        if (pGrid->Nx[2] > 1) {
          max_v3 = MAX(max_v3,fabs(v3)+sqrt((double)cf3sq));
	}  
 
      }
    }}

#endif /* SPECIAL_RELATIVITY */

/* compute maximum velocity with particles */
#ifdef PARTICLES
    for (q=0; q<pGrid->nparticle; q++) {
      if (pGrid->Nx[0] > 1)
        max_v1 = MAX(max_v1, pGrid->particle[q].v1);
      if (pGrid->Nx[1] > 1)
        max_v2 = MAX(max_v2, pGrid->particle[q].v2);
      if (pGrid->Nx[2] > 1)
        max_v3 = MAX(max_v3, pGrid->particle[q].v3);
    }
#endif /* PARTICLES */

/* compute maximum inverse of dt (corresponding to minimum dt) */
    if (pGrid->Nx[0] > 1)
      max_dti = MAX(max_dti, max_v1/pGrid->dx1);
    if (pGrid->Nx[1] > 1)
      max_dti = MAX(max_dti, max_v2/pGrid->dx2);
    if (pGrid->Nx[2] > 1)
      max_dti = MAX(max_dti, max_v3/pGrid->dx3);

  }}} /*--- End loop over Domains --------------------------------------------*/

<<<<<<< HEAD
/* When explicit diffusion is included, compute stability constriant */
#if defined(THERMAL_CONDUCTION) || defined(RESISTIVITY) || defined(VISCOSITY)
  max_dti_diff = new_dt_diff(pM);
  max_dti = MAX(max_dti,max_dti_diff);
#endif

/* new timestep.  Limit increase to 2x old value */

  if (pM->nstep == 0) {
    pM->dt = CourNo/max_dti;
  } else {
    pM->dt = MIN(2.0*pM->dt, CourNo/max_dti);
  }


=======
  old_dt = pM->dt; 
  pM->dt = CourNo/max_dti;
    
>>>>>>> 2cdf28d0
/* Find minimum timestep over all processors */

#ifdef MPI_PARALLEL
  my_dt = pM->dt;
  ierr = MPI_Allreduce(&my_dt, &dt, 1, MPI_DOUBLE, MPI_MIN, MPI_COMM_WORLD);
  pM->dt = dt;
#endif /* MPI_PARALLEL */
        
/* Limit increase to 2x old value */
  if (pM->nstep != 0) {
    pM->dt = MIN(pM->dt, 2.0*old_dt);
  }     
    
/* modify timestep so loop finishes at t=tlim exactly */
  tlim = par_getd("time","tlim");
  if ((pM->time < tlim) && ((tlim - pM->time) < pM->dt))
    pM->dt = tlim - pM->time;

/* When explicit diffusion is included, compute stability constriant */
#if defined(THERMAL_CONDUCTION) || defined(RESISTIVITY) || defined(VISCOSITY)
  max_dti_diff = new_dt_diff(pM);

  diff_dt = CourNo/max_dti_diff;

#ifdef MPI_PARALLEL
  my_dt = diff_dt;
  ierr = MPI_Allreduce(&my_dt, &dt, 1, MPI_DOUBLE, MPI_MIN, MPI_COMM_WORLD);
  diff_dt = dt;
#endif /* MPI_PARALLEL */

#ifdef STS
  /* number of super timesteps */
  N_STS = get_N_STS(pM->dt, diff_dt);

  if (N_STS > 12) {
    N_STS  = 12;
    pM->dt = 109.7045774 * diff_dt;
  }

  if (N_STS == 1) {
    nu_STS  = 0.0;
    pM->diff_dt = pM->dt;
  }
  else {
    nu_STS  = 0.25/SQR((Real)(N_STS));
    nu_sqrt = 0.5/((Real)(N_STS));
    pM->diff_dt = 2.0*pM->dt*nu_sqrt/((Real)(N_STS))
              *(pow(1.0+nu_sqrt,2.0*N_STS)+pow(1.0-nu_sqrt,2.0*N_STS))
              /(pow(1.0+nu_sqrt,2.0*N_STS)-pow(1.0-nu_sqrt,2.0*N_STS));
  }
#else
  pM->dt = MIN(pM->dt, diff_dt);
#endif /* STS */

#endif /* Explicit Diffusion */

/* Spread timestep across all Grid structures in all Domains */

  for (nl=0; nl<=(pM->NLevels)-1; nl++){
    for (nd=0; nd<=(pM->DomainsPerLevel[nl])-1; nd++){
      if (pM->Domain[nl][nd].Grid != NULL) {
        pM->Domain[nl][nd].Grid->dt = pM->dt;
      }
    }
  }

  return;
}

#ifdef STS
/*=========================== PRIVATE FUNCTIONS ==============================*/
/*----------------------------------------------------------------------------*/
/* Obtain the number of sub-timesteps 
 */
int get_N_STS(Real dt_MHD, Real dt_Diff)
{
/* dt_STS/dt_diff assuming nu=1/4N^2 */
  static double Ratio[16]={
     1.00000000,  3.08215298,  6.88968591, 12.22069494, 19.07497343,
    27.45247186, 37.35317345, 48.77707124, 61.72416193, 76.19444378,
    92.18791578, 109.7045774, 128.7444282, 149.3074679, 171.3936964, 195.0031136
  };

  int i=0;
  Real dt_ratio = dt_MHD/dt_Diff;

  while ((dt_ratio > Ratio[i]) && (i<12))
    i++;

  return i+1; /* number of substeps N in a super timestep */
}
#endif<|MERGE_RESOLUTION|>--- conflicted
+++ resolved
@@ -58,7 +58,6 @@
   double dt, my_dt;
   int ierr;
 #endif
-<<<<<<< HEAD
 #if defined(RADIATION_HYDRO) || defined(RADIATION_MHD) 
  Real aeff = 0.0;
  Prim1DS Waeff; 
@@ -74,14 +73,12 @@
  	
 
 	
-=======
 #if defined(THERMAL_CONDUCTION) || defined(RESISTIVITY) || defined(VISCOSITY)
   Real diff_dt,max_dti_diff=0.0;
 #ifdef STS
   Real nu_sqrt;
 #endif
 #endif
->>>>>>> 2cdf28d0
   int nl,nd;
   Real max_v1=0.0,max_v2=0.0,max_v3=0.0,max_dti = 0.0;
   Real tlim,old_dt;
@@ -276,27 +273,10 @@
 
   }}} /*--- End loop over Domains --------------------------------------------*/
 
-<<<<<<< HEAD
-/* When explicit diffusion is included, compute stability constriant */
-#if defined(THERMAL_CONDUCTION) || defined(RESISTIVITY) || defined(VISCOSITY)
-  max_dti_diff = new_dt_diff(pM);
-  max_dti = MAX(max_dti,max_dti_diff);
-#endif
-
-/* new timestep.  Limit increase to 2x old value */
-
-  if (pM->nstep == 0) {
-    pM->dt = CourNo/max_dti;
-  } else {
-    pM->dt = MIN(2.0*pM->dt, CourNo/max_dti);
-  }
-
-
-=======
   old_dt = pM->dt; 
   pM->dt = CourNo/max_dti;
     
->>>>>>> 2cdf28d0
+
 /* Find minimum timestep over all processors */
 
 #ifdef MPI_PARALLEL
