--- conflicted
+++ resolved
@@ -33,20 +33,12 @@
  *   Equation numbers refer to this paper.
  *
  * CONTAINS PUBLIC FUNCTIONS:
-<<<<<<< HEAD
  *   esys_roe_iso_hyd()
  *   esys_roe_adb_hyd()
  *   esys_roe_iso_mhd()
  *   esys_roe_adb_mhd()
  *   esys_roe_rad_hyd()
  *============================================================================*/
-=======
- * - esys_roe_iso_hyd()
- * - esys_roe_adb_hyd()
- * - esys_roe_iso_mhd()
- * - esys_roe_adb_mhd()							      */
-/*============================================================================*/
->>>>>>> 03bcb491
 
 #include <stdlib.h>
 #include <math.h>
